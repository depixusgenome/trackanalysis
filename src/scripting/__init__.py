--- conflicted
+++ resolved
@@ -56,24 +56,6 @@
 from peakcalling.__scripting__    import * # type: ignore
 from .datadump                    import LazyShelf
 
-<<<<<<< HEAD
-LOGS = getLogger(__name__)
-
-try:
-    if callable(version.version):
-        LOGS.info(f'version is {version.version()}')
-    else:
-        LOGS.info(f'version is {version.version}')
-except AttributeError:
-    LOGS.info(f'version not defined')
-
-try:
-    from .curve                   import * # type: ignore
-except ImportError:
-    pass
-
-=======
->>>>>>> 5b772b39
 _STACK = [i.filename for i in inspect.stack()]
 _ISJUP = False
 
