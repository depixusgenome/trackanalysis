--- conflicted
+++ resolved
@@ -14,19 +14,6 @@
 from .                import EventDetectionConfig
 
 class Events(Cycles, EventDetectionConfig, ITrackView):# pylint:disable=too-many-ancestors
-<<<<<<< HEAD
-    """
-    Class for iterating over events:
-
-    * providing (column name, cycle id, event id) will extract an event on
-      this column only.
-
-    * providing (column name, ..., event id) will extract all events for a given bead.
-
-    * ...
-
-=======
->>>>>>> 5b772b39
     """
     This object provides a view on all events per cycle.
 
