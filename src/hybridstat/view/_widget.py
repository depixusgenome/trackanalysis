--- conflicted
+++ resolved
@@ -7,28 +7,6 @@
 
 import numpy                 as np
 import bokeh.core.properties as props
-<<<<<<< HEAD
-from bokeh.models          import (CustomJS, DataTable, Div, Dropdown, Paragraph,
-                                   StringFormatter, TableColumn, Widget)
-
-from excelreports.creation import writecolumns
-from modaldialog.view      import T_BODY, AdvancedTaskMixin
-from peakcalling.tohairpin import ChiSquareFit, PeakGridFit
-from peakfinding.groupby   import ByEM, ByHistogram
-from sequences.view        import (OligoListWidget, SequenceHoverMixin,
-                                   SequencePathWidget, SequenceTicker)
-from signalfilter          import rawprecision
-from utils.gui             import startfile
-from utils.logconfig       import getLogger
-from view.dialog           import FileDialog
-from view.pathinput        import PathInput
-from view.plots            import DpxNumberFormatter, WidgetCreator
-from view.toolbar          import FileListMixin
-
-from ._model               import PeaksPlotModelAccess
-
-LOGS = getLogger(__name__)
-=======
 from bokeh.models               import (DataTable, TableColumn, CustomJS,
                                         Widget, Div, StringFormatter, Paragraph,
                                         Dropdown)
@@ -49,7 +27,6 @@
                                         OligoListWidget, SequencePathWidget)
 from modaldialog.view           import AdvancedTaskMixin, T_BODY
 from ._model                    import PeaksPlotModelAccess
->>>>>>> 2a2913a6
 
 class ReferenceWidget(WidgetCreator[PeaksPlotModelAccess]):
     "Dropdown for choosing the reference"
